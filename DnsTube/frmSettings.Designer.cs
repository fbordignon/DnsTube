﻿namespace DnsTube
{
	partial class frmSettings
	{
		/// <summary>
		/// Required designer variable.
		/// </summary>
		private System.ComponentModel.IContainer components = null;

		/// <summary>
		/// Clean up any resources being used.
		/// </summary>
		/// <param name="disposing">true if managed resources should be disposed; otherwise, false.</param>
		protected override void Dispose(bool disposing)
		{
			if (disposing && (components != null))
			{
				components.Dispose();
			}
			base.Dispose(disposing);
		}

		#region Windows Form Designer generated code

		/// <summary>
		/// Required method for Designer support - do not modify
		/// the contents of this method with the code editor.
		/// </summary>
		private void InitializeComponent()
		{
<<<<<<< HEAD
			System.ComponentModel.ComponentResourceManager resources = new System.ComponentModel.ComponentResourceManager(typeof(frmSettings));
			this.lblEmail = new System.Windows.Forms.Label();
			this.txtEmail = new System.Windows.Forms.TextBox();
			this.lblApiKey = new System.Windows.Forms.Label();
			this.txtApiKey = new System.Windows.Forms.TextBox();
			this.btnSave = new System.Windows.Forms.Button();
			this.btnCancel = new System.Windows.Forms.Button();
			this.lblUpdateInterval = new System.Windows.Forms.Label();
			this.txtUpdateInterval = new System.Windows.Forms.TextBox();
			this.chkStartMinimized = new System.Windows.Forms.CheckBox();
			this.label1 = new System.Windows.Forms.Label();
			this.txtApiToken = new System.Windows.Forms.TextBox();
			this.lblApiToken = new System.Windows.Forms.Label();
			this.rbUseApiKey = new System.Windows.Forms.RadioButton();
			this.rbUseApiToken = new System.Windows.Forms.RadioButton();
			this.lblAuthorization = new System.Windows.Forms.Label();
			this.lnkCloudflare = new System.Windows.Forms.LinkLabel();
			this.lblProtocol = new System.Windows.Forms.Label();
			this.rbProtocolIPv4 = new System.Windows.Forms.RadioButton();
			this.rbProtocolIPv6 = new System.Windows.Forms.RadioButton();
			this.rbProtocolIPv4AndIPv6 = new System.Windows.Forms.RadioButton();
			this.panAuth = new System.Windows.Forms.Panel();
			this.panProtocol = new System.Windows.Forms.Panel();
			this.chkNotifyOfUpdates = new System.Windows.Forms.CheckBox();
			this.lblZoneIDs = new System.Windows.Forms.Label();
			this.txtZoneIDs = new System.Windows.Forms.TextBox();
			this.panAuth.SuspendLayout();
			this.panProtocol.SuspendLayout();
			this.SuspendLayout();
			// 
			// lblEmail
			// 
			this.lblEmail.AutoSize = true;
			this.lblEmail.Location = new System.Drawing.Point(13, 14);
			this.lblEmail.Name = "lblEmail";
			this.lblEmail.Size = new System.Drawing.Size(71, 32);
			this.lblEmail.TabIndex = 0;
			this.lblEmail.Text = "Email";
			// 
			// txtEmail
			// 
			this.txtEmail.Location = new System.Drawing.Point(106, 11);
			this.txtEmail.Name = "txtEmail";
			this.txtEmail.Size = new System.Drawing.Size(349, 39);
			this.txtEmail.TabIndex = 1;
			// 
			// lblApiKey
			// 
			this.lblApiKey.AutoSize = true;
			this.lblApiKey.Location = new System.Drawing.Point(12, 73);
			this.lblApiKey.Name = "lblApiKey";
			this.lblApiKey.Size = new System.Drawing.Size(94, 32);
			this.lblApiKey.TabIndex = 2;
			this.lblApiKey.Text = "API Key";
			// 
			// txtApiKey
			// 
			this.txtApiKey.Location = new System.Drawing.Point(106, 70);
			this.txtApiKey.Name = "txtApiKey";
			this.txtApiKey.PasswordChar = '*';
			this.txtApiKey.Size = new System.Drawing.Size(349, 39);
			this.txtApiKey.TabIndex = 4;
			// 
			// btnSave
			// 
			this.btnSave.Location = new System.Drawing.Point(278, 255);
			this.btnSave.Name = "btnSave";
			this.btnSave.Size = new System.Drawing.Size(75, 24);
			this.btnSave.TabIndex = 13;
			this.btnSave.Text = "Save";
			this.btnSave.UseVisualStyleBackColor = true;
			this.btnSave.Click += new System.EventHandler(this.btnSave_Click);
			// 
			// btnCancel
			// 
			this.btnCancel.Location = new System.Drawing.Point(372, 255);
			this.btnCancel.Name = "btnCancel";
			this.btnCancel.Size = new System.Drawing.Size(75, 24);
			this.btnCancel.TabIndex = 14;
			this.btnCancel.Text = "Cancel";
			this.btnCancel.UseVisualStyleBackColor = true;
			this.btnCancel.Click += new System.EventHandler(this.btnCancel_Click);
			// 
			// lblUpdateInterval
			// 
			this.lblUpdateInterval.AutoSize = true;
			this.lblUpdateInterval.Location = new System.Drawing.Point(13, 168);
			this.lblUpdateInterval.Name = "lblUpdateInterval";
			this.lblUpdateInterval.Size = new System.Drawing.Size(177, 32);
			this.lblUpdateInterval.TabIndex = 6;
			this.lblUpdateInterval.Text = "Update Interval";
			// 
			// txtUpdateInterval
			// 
			this.txtUpdateInterval.Location = new System.Drawing.Point(106, 165);
			this.txtUpdateInterval.MaxLength = 4;
			this.txtUpdateInterval.Name = "txtUpdateInterval";
			this.txtUpdateInterval.Size = new System.Drawing.Size(109, 39);
			this.txtUpdateInterval.TabIndex = 10;
			this.txtUpdateInterval.KeyPress += new System.Windows.Forms.KeyPressEventHandler(this.txtUpdateInterval_KeyPress);
			// 
			// chkStartMinimized
			// 
			this.chkStartMinimized.AutoSize = true;
			this.chkStartMinimized.Location = new System.Drawing.Point(106, 197);
			this.chkStartMinimized.Name = "chkStartMinimized";
			this.chkStartMinimized.Size = new System.Drawing.Size(213, 36);
			this.chkStartMinimized.TabIndex = 11;
			this.chkStartMinimized.Text = "Start minimized";
			this.chkStartMinimized.UseVisualStyleBackColor = true;
			// 
			// label1
			// 
			this.label1.AutoSize = true;
			this.label1.Location = new System.Drawing.Point(221, 168);
			this.label1.Name = "label1";
			this.label1.Size = new System.Drawing.Size(114, 32);
			this.label1.TabIndex = 10;
			this.label1.Text = "(minutes)";
			// 
			// txtApiToken
			// 
			this.txtApiToken.Location = new System.Drawing.Point(106, 70);
			this.txtApiToken.Name = "txtApiToken";
			this.txtApiToken.PasswordChar = '*';
			this.txtApiToken.Size = new System.Drawing.Size(349, 39);
			this.txtApiToken.TabIndex = 5;
			// 
			// lblApiToken
			// 
			this.lblApiToken.AutoSize = true;
			this.lblApiToken.Location = new System.Drawing.Point(12, 73);
			this.lblApiToken.Name = "lblApiToken";
			this.lblApiToken.Size = new System.Drawing.Size(119, 32);
			this.lblApiToken.TabIndex = 11;
			this.lblApiToken.Text = "API Token";
			// 
			// rbUseApiKey
			// 
			this.rbUseApiKey.AutoSize = true;
			this.rbUseApiKey.Location = new System.Drawing.Point(107, 9);
			this.rbUseApiKey.Name = "rbUseApiKey";
			this.rbUseApiKey.Size = new System.Drawing.Size(128, 36);
			this.rbUseApiKey.TabIndex = 2;
			this.rbUseApiKey.TabStop = true;
			this.rbUseApiKey.Text = "Use key";
			this.rbUseApiKey.UseVisualStyleBackColor = true;
			this.rbUseApiKey.CheckedChanged += new System.EventHandler(this.rbUseApiKeyOrToken_CheckedChanged);
			// 
			// rbUseApiToken
			// 
			this.rbUseApiToken.AutoSize = true;
			this.rbUseApiToken.Location = new System.Drawing.Point(188, 9);
			this.rbUseApiToken.Name = "rbUseApiToken";
			this.rbUseApiToken.Size = new System.Drawing.Size(152, 36);
			this.rbUseApiToken.TabIndex = 3;
			this.rbUseApiToken.TabStop = true;
			this.rbUseApiToken.Text = "Use token";
			this.rbUseApiToken.UseVisualStyleBackColor = true;
			this.rbUseApiToken.CheckedChanged += new System.EventHandler(this.rbUseApiKeyOrToken_CheckedChanged);
			// 
			// lblAuthorization
			// 
			this.lblAuthorization.AutoSize = true;
			this.lblAuthorization.Location = new System.Drawing.Point(11, 11);
			this.lblAuthorization.Name = "lblAuthorization";
			this.lblAuthorization.Size = new System.Drawing.Size(158, 32);
			this.lblAuthorization.TabIndex = 15;
			this.lblAuthorization.Text = "Authorization";
			// 
			// lnkCloudflare
			// 
			this.lnkCloudflare.AutoSize = true;
			this.lnkCloudflare.Location = new System.Drawing.Point(291, 11);
			this.lnkCloudflare.Name = "lnkCloudflare";
			this.lnkCloudflare.Size = new System.Drawing.Size(253, 32);
			this.lnkCloudflare.TabIndex = 16;
			this.lnkCloudflare.TabStop = true;
			this.lnkCloudflare.Text = "Cloudflare auth config";
			this.lnkCloudflare.LinkClicked += new System.Windows.Forms.LinkLabelLinkClickedEventHandler(this.linkLabel1_LinkClicked);
			// 
			// lblProtocol
			// 
			this.lblProtocol.AutoSize = true;
			this.lblProtocol.Location = new System.Drawing.Point(12, 12);
			this.lblProtocol.Name = "lblProtocol";
			this.lblProtocol.Size = new System.Drawing.Size(102, 32);
			this.lblProtocol.TabIndex = 17;
			this.lblProtocol.Text = "Protocol";
			// 
			// rbProtocolIPv4
			// 
			this.rbProtocolIPv4.AutoSize = true;
			this.rbProtocolIPv4.Location = new System.Drawing.Point(107, 10);
			this.rbProtocolIPv4.Name = "rbProtocolIPv4";
			this.rbProtocolIPv4.Size = new System.Drawing.Size(89, 36);
			this.rbProtocolIPv4.TabIndex = 7;
			this.rbProtocolIPv4.TabStop = true;
			this.rbProtocolIPv4.Tag = "0";
			this.rbProtocolIPv4.Text = "IPv4";
			this.rbProtocolIPv4.UseVisualStyleBackColor = true;
			// 
			// rbProtocolIPv6
			// 
			this.rbProtocolIPv6.AutoSize = true;
			this.rbProtocolIPv6.Location = new System.Drawing.Point(188, 10);
			this.rbProtocolIPv6.Name = "rbProtocolIPv6";
			this.rbProtocolIPv6.Size = new System.Drawing.Size(89, 36);
			this.rbProtocolIPv6.TabIndex = 8;
			this.rbProtocolIPv6.TabStop = true;
			this.rbProtocolIPv6.Tag = "1";
			this.rbProtocolIPv6.Text = "IPv6";
			this.rbProtocolIPv6.UseVisualStyleBackColor = true;
			// 
			// rbProtocolIPv4AndIPv6
			// 
			this.rbProtocolIPv4AndIPv6.AutoSize = true;
			this.rbProtocolIPv4AndIPv6.Location = new System.Drawing.Point(277, 10);
			this.rbProtocolIPv4AndIPv6.Name = "rbProtocolIPv4AndIPv6";
			this.rbProtocolIPv4AndIPv6.Size = new System.Drawing.Size(95, 36);
			this.rbProtocolIPv4AndIPv6.TabIndex = 9;
			this.rbProtocolIPv4AndIPv6.TabStop = true;
			this.rbProtocolIPv4AndIPv6.Tag = "2";
			this.rbProtocolIPv4AndIPv6.Text = "Both";
			this.rbProtocolIPv4AndIPv6.UseVisualStyleBackColor = true;
			// 
			// panAuth
			// 
			this.panAuth.Controls.Add(this.lnkCloudflare);
			this.panAuth.Controls.Add(this.rbUseApiKey);
			this.panAuth.Controls.Add(this.rbUseApiToken);
			this.panAuth.Controls.Add(this.lblAuthorization);
			this.panAuth.Location = new System.Drawing.Point(1, 32);
			this.panAuth.Name = "panAuth";
			this.panAuth.Size = new System.Drawing.Size(468, 42);
			this.panAuth.TabIndex = 21;
			// 
			// panProtocol
			// 
			this.panProtocol.Controls.Add(this.rbProtocolIPv4AndIPv6);
			this.panProtocol.Controls.Add(this.lblProtocol);
			this.panProtocol.Controls.Add(this.rbProtocolIPv4);
			this.panProtocol.Controls.Add(this.rbProtocolIPv6);
			this.panProtocol.Location = new System.Drawing.Point(1, 123);
			this.panProtocol.Name = "panProtocol";
			this.panProtocol.Size = new System.Drawing.Size(468, 42);
			this.panProtocol.TabIndex = 22;
			// 
			// chkNotifyOfUpdates
			// 
			this.chkNotifyOfUpdates.AutoSize = true;
			this.chkNotifyOfUpdates.Location = new System.Drawing.Point(106, 222);
			this.chkNotifyOfUpdates.Name = "chkNotifyOfUpdates";
			this.chkNotifyOfUpdates.Size = new System.Drawing.Size(273, 36);
			this.chkNotifyOfUpdates.TabIndex = 12;
			this.chkNotifyOfUpdates.Text = "Notify about updates";
			this.chkNotifyOfUpdates.UseVisualStyleBackColor = true;
			// 
			// lblZoneIDs
			// 
			this.lblZoneIDs.AutoSize = true;
			this.lblZoneIDs.Location = new System.Drawing.Point(13, 105);
			this.lblZoneIDs.Name = "lblZoneIDs";
			this.lblZoneIDs.Size = new System.Drawing.Size(109, 32);
			this.lblZoneIDs.TabIndex = 24;
			this.lblZoneIDs.Text = "Zone IDs";
			// 
			// txtZoneIDs
			// 
			this.txtZoneIDs.Location = new System.Drawing.Point(106, 102);
			this.txtZoneIDs.Name = "txtZoneIDs";
			this.txtZoneIDs.Size = new System.Drawing.Size(349, 39);
			this.txtZoneIDs.TabIndex = 6;
			// 
			// frmSettings
			// 
			this.AutoScaleDimensions = new System.Drawing.SizeF(13F, 32F);
			this.AutoScaleMode = System.Windows.Forms.AutoScaleMode.Font;
			this.ClientSize = new System.Drawing.Size(467, 295);
			this.Controls.Add(this.txtZoneIDs);
			this.Controls.Add(this.lblZoneIDs);
			this.Controls.Add(this.chkNotifyOfUpdates);
			this.Controls.Add(this.txtApiToken);
			this.Controls.Add(this.lblApiToken);
			this.Controls.Add(this.label1);
			this.Controls.Add(this.chkStartMinimized);
			this.Controls.Add(this.txtUpdateInterval);
			this.Controls.Add(this.lblUpdateInterval);
			this.Controls.Add(this.btnCancel);
			this.Controls.Add(this.btnSave);
			this.Controls.Add(this.txtApiKey);
			this.Controls.Add(this.lblApiKey);
			this.Controls.Add(this.txtEmail);
			this.Controls.Add(this.lblEmail);
			this.Controls.Add(this.panAuth);
			this.Controls.Add(this.panProtocol);
			this.Font = new System.Drawing.Font("Segoe UI", 9F, System.Drawing.FontStyle.Regular, System.Drawing.GraphicsUnit.Point);
			this.FormBorderStyle = System.Windows.Forms.FormBorderStyle.FixedSingle;
			this.Icon = ((System.Drawing.Icon)(resources.GetObject("$this.Icon")));
			this.MaximizeBox = false;
			this.MinimizeBox = false;
			this.Name = "frmSettings";
			this.StartPosition = System.Windows.Forms.FormStartPosition.CenterParent;
			this.Text = "Settings";
			this.Load += new System.EventHandler(this.frmSettings_Load);
			this.panAuth.ResumeLayout(false);
			this.panAuth.PerformLayout();
			this.panProtocol.ResumeLayout(false);
			this.panProtocol.PerformLayout();
			this.ResumeLayout(false);
			this.PerformLayout();
=======
            System.ComponentModel.ComponentResourceManager resources = new System.ComponentModel.ComponentResourceManager(typeof(frmSettings));
            this.lblEmail = new System.Windows.Forms.Label();
            this.txtEmail = new System.Windows.Forms.TextBox();
            this.lblApiKey = new System.Windows.Forms.Label();
            this.txtApiKey = new System.Windows.Forms.TextBox();
            this.btnSave = new System.Windows.Forms.Button();
            this.btnCancel = new System.Windows.Forms.Button();
            this.lblUpdateInterval = new System.Windows.Forms.Label();
            this.txtUpdateInterval = new System.Windows.Forms.TextBox();
            this.chkStartMinimized = new System.Windows.Forms.CheckBox();
            this.lblUpdateIntervalMinutes = new System.Windows.Forms.Label();
            this.txtApiToken = new System.Windows.Forms.TextBox();
            this.lblApiToken = new System.Windows.Forms.Label();
            this.rbUseApiKey = new System.Windows.Forms.RadioButton();
            this.rbUseApiToken = new System.Windows.Forms.RadioButton();
            this.lblAuthorization = new System.Windows.Forms.Label();
            this.lnkCloudflare = new System.Windows.Forms.LinkLabel();
            this.lblProtocol = new System.Windows.Forms.Label();
            this.rbProtocolIPv4 = new System.Windows.Forms.RadioButton();
            this.rbProtocolIPv6 = new System.Windows.Forms.RadioButton();
            this.rbProtocolIPv4AndIPv6 = new System.Windows.Forms.RadioButton();
            this.panAuth = new System.Windows.Forms.Panel();
            this.panProtocol = new System.Windows.Forms.Panel();
            this.chkNotifyOfUpdates = new System.Windows.Forms.CheckBox();
            this.lblZoneIDs = new System.Windows.Forms.Label();
            this.txtZoneIDs = new System.Windows.Forms.TextBox();
            this.txtIPv4API = new System.Windows.Forms.TextBox();
            this.lblIPv4API = new System.Windows.Forms.Label();
            this.lblIPv6API = new System.Windows.Forms.Label();
            this.txtIPv6API = new System.Windows.Forms.TextBox();
            this.panAuth.SuspendLayout();
            this.panProtocol.SuspendLayout();
            this.SuspendLayout();
            // 
            // lblEmail
            // 
            this.lblEmail.AutoSize = true;
            this.lblEmail.Location = new System.Drawing.Point(19, 24);
            this.lblEmail.Margin = new System.Windows.Forms.Padding(4, 0, 4, 0);
            this.lblEmail.Name = "lblEmail";
            this.lblEmail.Size = new System.Drawing.Size(54, 25);
            this.lblEmail.TabIndex = 0;
            this.lblEmail.Text = "Email";
            // 
            // txtEmail
            // 
            this.txtEmail.Location = new System.Drawing.Point(151, 18);
            this.txtEmail.Margin = new System.Windows.Forms.Padding(4, 5, 4, 5);
            this.txtEmail.Name = "txtEmail";
            this.txtEmail.Size = new System.Drawing.Size(497, 31);
            this.txtEmail.TabIndex = 1;
            // 
            // lblApiKey
            // 
            this.lblApiKey.AutoSize = true;
            this.lblApiKey.Location = new System.Drawing.Point(17, 122);
            this.lblApiKey.Margin = new System.Windows.Forms.Padding(4, 0, 4, 0);
            this.lblApiKey.Name = "lblApiKey";
            this.lblApiKey.Size = new System.Drawing.Size(72, 25);
            this.lblApiKey.TabIndex = 2;
            this.lblApiKey.Text = "API Key";
            // 
            // txtApiKey
            // 
            this.txtApiKey.Location = new System.Drawing.Point(151, 117);
            this.txtApiKey.Margin = new System.Windows.Forms.Padding(4, 5, 4, 5);
            this.txtApiKey.Name = "txtApiKey";
            this.txtApiKey.PasswordChar = '*';
            this.txtApiKey.Size = new System.Drawing.Size(497, 31);
            this.txtApiKey.TabIndex = 4;
            // 
            // btnSave
            // 
            this.btnSave.Location = new System.Drawing.Point(423, 487);
            this.btnSave.Margin = new System.Windows.Forms.Padding(4, 5, 4, 5);
            this.btnSave.Name = "btnSave";
            this.btnSave.Size = new System.Drawing.Size(107, 40);
            this.btnSave.TabIndex = 13;
            this.btnSave.Text = "Save";
            this.btnSave.UseVisualStyleBackColor = true;
            this.btnSave.Click += new System.EventHandler(this.btnSave_Click);
            // 
            // btnCancel
            // 
            this.btnCancel.Location = new System.Drawing.Point(539, 487);
            this.btnCancel.Margin = new System.Windows.Forms.Padding(4, 5, 4, 5);
            this.btnCancel.Name = "btnCancel";
            this.btnCancel.Size = new System.Drawing.Size(107, 40);
            this.btnCancel.TabIndex = 14;
            this.btnCancel.Text = "Cancel";
            this.btnCancel.UseVisualStyleBackColor = true;
            this.btnCancel.Click += new System.EventHandler(this.btnCancel_Click);
            // 
            // lblUpdateInterval
            // 
            this.lblUpdateInterval.AutoSize = true;
            this.lblUpdateInterval.Location = new System.Drawing.Point(17, 384);
            this.lblUpdateInterval.Margin = new System.Windows.Forms.Padding(4, 0, 4, 0);
            this.lblUpdateInterval.Name = "lblUpdateInterval";
            this.lblUpdateInterval.Size = new System.Drawing.Size(133, 25);
            this.lblUpdateInterval.TabIndex = 6;
            this.lblUpdateInterval.Text = "Update Interval";
            // 
            // txtUpdateInterval
            // 
            this.txtUpdateInterval.Location = new System.Drawing.Point(150, 378);
            this.txtUpdateInterval.Margin = new System.Windows.Forms.Padding(4, 5, 4, 5);
            this.txtUpdateInterval.MaxLength = 4;
            this.txtUpdateInterval.Name = "txtUpdateInterval";
            this.txtUpdateInterval.Size = new System.Drawing.Size(154, 31);
            this.txtUpdateInterval.TabIndex = 10;
            this.txtUpdateInterval.KeyPress += new System.Windows.Forms.KeyPressEventHandler(this.txtUpdateInterval_KeyPress);
            // 
            // chkStartMinimized
            // 
            this.chkStartMinimized.AutoSize = true;
            this.chkStartMinimized.Location = new System.Drawing.Point(150, 426);
            this.chkStartMinimized.Margin = new System.Windows.Forms.Padding(4, 5, 4, 5);
            this.chkStartMinimized.Name = "chkStartMinimized";
            this.chkStartMinimized.Size = new System.Drawing.Size(161, 29);
            this.chkStartMinimized.TabIndex = 11;
            this.chkStartMinimized.Text = "Start minimized";
            this.chkStartMinimized.UseVisualStyleBackColor = true;
            // 
            // lblUpdateIntervalMinutes
            // 
            this.lblUpdateIntervalMinutes.AutoSize = true;
            this.lblUpdateIntervalMinutes.Location = new System.Drawing.Point(306, 384);
            this.lblUpdateIntervalMinutes.Margin = new System.Windows.Forms.Padding(4, 0, 4, 0);
            this.lblUpdateIntervalMinutes.Name = "lblUpdateIntervalMinutes";
            this.lblUpdateIntervalMinutes.Size = new System.Drawing.Size(85, 25);
            this.lblUpdateIntervalMinutes.TabIndex = 10;
            this.lblUpdateIntervalMinutes.Text = "(minutes)";
            // 
            // txtApiToken
            // 
            this.txtApiToken.Location = new System.Drawing.Point(151, 117);
            this.txtApiToken.Margin = new System.Windows.Forms.Padding(4, 5, 4, 5);
            this.txtApiToken.Name = "txtApiToken";
            this.txtApiToken.PasswordChar = '*';
            this.txtApiToken.Size = new System.Drawing.Size(497, 31);
            this.txtApiToken.TabIndex = 5;
            // 
            // lblApiToken
            // 
            this.lblApiToken.AutoSize = true;
            this.lblApiToken.Location = new System.Drawing.Point(19, 123);
            this.lblApiToken.Margin = new System.Windows.Forms.Padding(4, 0, 4, 0);
            this.lblApiToken.Name = "lblApiToken";
            this.lblApiToken.Size = new System.Drawing.Size(90, 25);
            this.lblApiToken.TabIndex = 11;
            this.lblApiToken.Text = "API Token";
            // 
            // rbUseApiKey
            // 
            this.rbUseApiKey.AutoSize = true;
            this.rbUseApiKey.Location = new System.Drawing.Point(153, 15);
            this.rbUseApiKey.Margin = new System.Windows.Forms.Padding(4, 5, 4, 5);
            this.rbUseApiKey.Name = "rbUseApiKey";
            this.rbUseApiKey.Size = new System.Drawing.Size(98, 29);
            this.rbUseApiKey.TabIndex = 2;
            this.rbUseApiKey.TabStop = true;
            this.rbUseApiKey.Text = "Use key";
            this.rbUseApiKey.UseVisualStyleBackColor = true;
            this.rbUseApiKey.CheckedChanged += new System.EventHandler(this.rbUseApiKeyOrToken_CheckedChanged);
            // 
            // rbUseApiToken
            // 
            this.rbUseApiToken.AutoSize = true;
            this.rbUseApiToken.Location = new System.Drawing.Point(269, 15);
            this.rbUseApiToken.Margin = new System.Windows.Forms.Padding(4, 5, 4, 5);
            this.rbUseApiToken.Name = "rbUseApiToken";
            this.rbUseApiToken.Size = new System.Drawing.Size(116, 29);
            this.rbUseApiToken.TabIndex = 3;
            this.rbUseApiToken.TabStop = true;
            this.rbUseApiToken.Text = "Use token";
            this.rbUseApiToken.UseVisualStyleBackColor = true;
            this.rbUseApiToken.CheckedChanged += new System.EventHandler(this.rbUseApiKeyOrToken_CheckedChanged);
            // 
            // lblAuthorization
            // 
            this.lblAuthorization.AutoSize = true;
            this.lblAuthorization.Location = new System.Drawing.Point(16, 18);
            this.lblAuthorization.Margin = new System.Windows.Forms.Padding(4, 0, 4, 0);
            this.lblAuthorization.Name = "lblAuthorization";
            this.lblAuthorization.Size = new System.Drawing.Size(119, 25);
            this.lblAuthorization.TabIndex = 15;
            this.lblAuthorization.Text = "Authorization";
            // 
            // lnkCloudflare
            // 
            this.lnkCloudflare.AutoSize = true;
            this.lnkCloudflare.Location = new System.Drawing.Point(416, 18);
            this.lnkCloudflare.Margin = new System.Windows.Forms.Padding(4, 0, 4, 0);
            this.lnkCloudflare.Name = "lnkCloudflare";
            this.lnkCloudflare.Size = new System.Drawing.Size(176, 25);
            this.lnkCloudflare.TabIndex = 16;
            this.lnkCloudflare.TabStop = true;
            this.lnkCloudflare.Text = "Cloudflare auth docs";
            this.lnkCloudflare.LinkClicked += new System.Windows.Forms.LinkLabelLinkClickedEventHandler(this.linkLabel1_LinkClicked);
            // 
            // lblProtocol
            // 
            this.lblProtocol.AutoSize = true;
            this.lblProtocol.Location = new System.Drawing.Point(17, 20);
            this.lblProtocol.Margin = new System.Windows.Forms.Padding(4, 0, 4, 0);
            this.lblProtocol.Name = "lblProtocol";
            this.lblProtocol.Size = new System.Drawing.Size(79, 25);
            this.lblProtocol.TabIndex = 17;
            this.lblProtocol.Text = "Protocol";
            // 
            // rbProtocolIPv4
            // 
            this.rbProtocolIPv4.AutoSize = true;
            this.rbProtocolIPv4.Location = new System.Drawing.Point(153, 17);
            this.rbProtocolIPv4.Margin = new System.Windows.Forms.Padding(4, 5, 4, 5);
            this.rbProtocolIPv4.Name = "rbProtocolIPv4";
            this.rbProtocolIPv4.Size = new System.Drawing.Size(71, 29);
            this.rbProtocolIPv4.TabIndex = 7;
            this.rbProtocolIPv4.TabStop = true;
            this.rbProtocolIPv4.Tag = "0";
            this.rbProtocolIPv4.Text = "IPv4";
            this.rbProtocolIPv4.UseVisualStyleBackColor = true;
            // 
            // rbProtocolIPv6
            // 
            this.rbProtocolIPv6.AutoSize = true;
            this.rbProtocolIPv6.Location = new System.Drawing.Point(269, 17);
            this.rbProtocolIPv6.Margin = new System.Windows.Forms.Padding(4, 5, 4, 5);
            this.rbProtocolIPv6.Name = "rbProtocolIPv6";
            this.rbProtocolIPv6.Size = new System.Drawing.Size(71, 29);
            this.rbProtocolIPv6.TabIndex = 8;
            this.rbProtocolIPv6.TabStop = true;
            this.rbProtocolIPv6.Tag = "1";
            this.rbProtocolIPv6.Text = "IPv6";
            this.rbProtocolIPv6.UseVisualStyleBackColor = true;
            // 
            // rbProtocolIPv4AndIPv6
            // 
            this.rbProtocolIPv4AndIPv6.AutoSize = true;
            this.rbProtocolIPv4AndIPv6.Location = new System.Drawing.Point(396, 17);
            this.rbProtocolIPv4AndIPv6.Margin = new System.Windows.Forms.Padding(4, 5, 4, 5);
            this.rbProtocolIPv4AndIPv6.Name = "rbProtocolIPv4AndIPv6";
            this.rbProtocolIPv4AndIPv6.Size = new System.Drawing.Size(74, 29);
            this.rbProtocolIPv4AndIPv6.TabIndex = 9;
            this.rbProtocolIPv4AndIPv6.TabStop = true;
            this.rbProtocolIPv4AndIPv6.Tag = "2";
            this.rbProtocolIPv4AndIPv6.Text = "Both";
            this.rbProtocolIPv4AndIPv6.UseVisualStyleBackColor = true;
            // 
            // panAuth
            // 
            this.panAuth.Controls.Add(this.lnkCloudflare);
            this.panAuth.Controls.Add(this.rbUseApiKey);
            this.panAuth.Controls.Add(this.rbUseApiToken);
            this.panAuth.Controls.Add(this.lblAuthorization);
            this.panAuth.Location = new System.Drawing.Point(1, 53);
            this.panAuth.Margin = new System.Windows.Forms.Padding(4, 5, 4, 5);
            this.panAuth.Name = "panAuth";
            this.panAuth.Size = new System.Drawing.Size(669, 70);
            this.panAuth.TabIndex = 21;
            // 
            // panProtocol
            // 
            this.panProtocol.Controls.Add(this.rbProtocolIPv4AndIPv6);
            this.panProtocol.Controls.Add(this.lblProtocol);
            this.panProtocol.Controls.Add(this.rbProtocolIPv4);
            this.panProtocol.Controls.Add(this.rbProtocolIPv6);
            this.panProtocol.Location = new System.Drawing.Point(1, 205);
            this.panProtocol.Margin = new System.Windows.Forms.Padding(4, 5, 4, 5);
            this.panProtocol.Name = "panProtocol";
            this.panProtocol.Size = new System.Drawing.Size(669, 70);
            this.panProtocol.TabIndex = 22;
            // 
            // chkNotifyOfUpdates
            // 
            this.chkNotifyOfUpdates.AutoSize = true;
            this.chkNotifyOfUpdates.Location = new System.Drawing.Point(314, 426);
            this.chkNotifyOfUpdates.Margin = new System.Windows.Forms.Padding(4, 5, 4, 5);
            this.chkNotifyOfUpdates.Name = "chkNotifyOfUpdates";
            this.chkNotifyOfUpdates.Size = new System.Drawing.Size(208, 29);
            this.chkNotifyOfUpdates.TabIndex = 12;
            this.chkNotifyOfUpdates.Text = "Notify about updates";
            this.chkNotifyOfUpdates.UseVisualStyleBackColor = true;
            // 
            // lblZoneIDs
            // 
            this.lblZoneIDs.AutoSize = true;
            this.lblZoneIDs.Location = new System.Drawing.Point(19, 176);
            this.lblZoneIDs.Margin = new System.Windows.Forms.Padding(4, 0, 4, 0);
            this.lblZoneIDs.Name = "lblZoneIDs";
            this.lblZoneIDs.Size = new System.Drawing.Size(83, 25);
            this.lblZoneIDs.TabIndex = 24;
            this.lblZoneIDs.Text = "Zone IDs";
            // 
            // txtZoneIDs
            // 
            this.txtZoneIDs.Location = new System.Drawing.Point(151, 170);
            this.txtZoneIDs.Margin = new System.Windows.Forms.Padding(4, 5, 4, 5);
            this.txtZoneIDs.Name = "txtZoneIDs";
            this.txtZoneIDs.Size = new System.Drawing.Size(497, 31);
            this.txtZoneIDs.TabIndex = 6;
            // 
            // txtIPv4API
            // 
            this.txtIPv4API.Location = new System.Drawing.Point(151, 268);
            this.txtIPv4API.Margin = new System.Windows.Forms.Padding(4, 5, 4, 5);
            this.txtIPv4API.MaxLength = 0;
            this.txtIPv4API.Name = "txtIPv4API";
            this.txtIPv4API.Size = new System.Drawing.Size(497, 31);
            this.txtIPv4API.TabIndex = 25;
            // 
            // lblIPv4API
            // 
            this.lblIPv4API.AutoSize = true;
            this.lblIPv4API.Location = new System.Drawing.Point(19, 274);
            this.lblIPv4API.Margin = new System.Windows.Forms.Padding(4, 0, 4, 0);
            this.lblIPv4API.Name = "lblIPv4API";
            this.lblIPv4API.Size = new System.Drawing.Size(78, 25);
            this.lblIPv4API.TabIndex = 26;
            this.lblIPv4API.Text = "IPv4 API";
            // 
            // lblIPv6API
            // 
            this.lblIPv6API.AutoSize = true;
            this.lblIPv6API.Location = new System.Drawing.Point(19, 327);
            this.lblIPv6API.Margin = new System.Windows.Forms.Padding(4, 0, 4, 0);
            this.lblIPv6API.Name = "lblIPv6API";
            this.lblIPv6API.Size = new System.Drawing.Size(78, 25);
            this.lblIPv6API.TabIndex = 27;
            this.lblIPv6API.Text = "IPv6 API";
            // 
            // txtIPv6API
            // 
            this.txtIPv6API.Location = new System.Drawing.Point(151, 321);
            this.txtIPv6API.Margin = new System.Windows.Forms.Padding(4, 5, 4, 5);
            this.txtIPv6API.MaxLength = 0;
            this.txtIPv6API.Name = "txtIPv6API";
            this.txtIPv6API.Size = new System.Drawing.Size(497, 31);
            this.txtIPv6API.TabIndex = 28;
            // 
            // frmSettings
            // 
            this.AutoScaleDimensions = new System.Drawing.SizeF(10F, 25F);
            this.AutoScaleMode = System.Windows.Forms.AutoScaleMode.Font;
            this.ClientSize = new System.Drawing.Size(683, 560);
            this.Controls.Add(this.txtIPv6API);
            this.Controls.Add(this.lblIPv6API);
            this.Controls.Add(this.lblIPv4API);
            this.Controls.Add(this.txtIPv4API);
            this.Controls.Add(this.txtZoneIDs);
            this.Controls.Add(this.lblZoneIDs);
            this.Controls.Add(this.chkNotifyOfUpdates);
            this.Controls.Add(this.txtApiToken);
            this.Controls.Add(this.lblApiToken);
            this.Controls.Add(this.lblUpdateIntervalMinutes);
            this.Controls.Add(this.chkStartMinimized);
            this.Controls.Add(this.txtUpdateInterval);
            this.Controls.Add(this.lblUpdateInterval);
            this.Controls.Add(this.btnCancel);
            this.Controls.Add(this.btnSave);
            this.Controls.Add(this.txtApiKey);
            this.Controls.Add(this.lblApiKey);
            this.Controls.Add(this.txtEmail);
            this.Controls.Add(this.lblEmail);
            this.Controls.Add(this.panAuth);
            this.Controls.Add(this.panProtocol);
            this.Font = new System.Drawing.Font("Segoe UI", 9F, System.Drawing.FontStyle.Regular, System.Drawing.GraphicsUnit.Point);
            this.FormBorderStyle = System.Windows.Forms.FormBorderStyle.FixedSingle;
            this.Icon = ((System.Drawing.Icon)(resources.GetObject("$this.Icon")));
            this.Margin = new System.Windows.Forms.Padding(4, 5, 4, 5);
            this.MaximizeBox = false;
            this.MinimizeBox = false;
            this.Name = "frmSettings";
            this.StartPosition = System.Windows.Forms.FormStartPosition.CenterParent;
            this.Text = "Settings";
            this.Load += new System.EventHandler(this.frmSettings_Load);
            this.panAuth.ResumeLayout(false);
            this.panAuth.PerformLayout();
            this.panProtocol.ResumeLayout(false);
            this.panProtocol.PerformLayout();
            this.ResumeLayout(false);
            this.PerformLayout();
>>>>>>> 9e2f40c2

		}

		#endregion

		private System.Windows.Forms.Label lblEmail;
		private System.Windows.Forms.TextBox txtEmail;
		private System.Windows.Forms.Label lblApiKey;
		private System.Windows.Forms.TextBox txtApiKey;
		private System.Windows.Forms.Button btnSave;
		private System.Windows.Forms.Button btnCancel;
		private System.Windows.Forms.Label lblUpdateInterval;
		private System.Windows.Forms.TextBox txtUpdateInterval;
		private System.Windows.Forms.CheckBox chkStartMinimized;
		private System.Windows.Forms.Label lblUpdateIntervalMinutes;
		private System.Windows.Forms.TextBox txtApiToken;
		private System.Windows.Forms.Label lblApiToken;
		private System.Windows.Forms.RadioButton rbUseApiKey;
		private System.Windows.Forms.RadioButton rbUseApiToken;
		private System.Windows.Forms.Label lblAuthorization;
		private System.Windows.Forms.LinkLabel lnkCloudflare;
		private System.Windows.Forms.Label lblProtocol;
		private System.Windows.Forms.RadioButton rbProtocolIPv4;
		private System.Windows.Forms.RadioButton rbProtocolIPv6;
		private System.Windows.Forms.RadioButton rbProtocolIPv4AndIPv6;
		private System.Windows.Forms.Panel panAuth;
		private System.Windows.Forms.Panel panProtocol;
		private System.Windows.Forms.CheckBox chkNotifyOfUpdates;
		private System.Windows.Forms.Label lblZoneIDs;
		private System.Windows.Forms.TextBox txtZoneIDs;
        private System.Windows.Forms.TextBox txtIPv4API;
        private System.Windows.Forms.Label lblIPv4API;
        private System.Windows.Forms.Label lblIPv6API;
        private System.Windows.Forms.TextBox txtIPv6API;
    }
}<|MERGE_RESOLUTION|>--- conflicted
+++ resolved
@@ -28,319 +28,6 @@
 		/// </summary>
 		private void InitializeComponent()
 		{
-<<<<<<< HEAD
-			System.ComponentModel.ComponentResourceManager resources = new System.ComponentModel.ComponentResourceManager(typeof(frmSettings));
-			this.lblEmail = new System.Windows.Forms.Label();
-			this.txtEmail = new System.Windows.Forms.TextBox();
-			this.lblApiKey = new System.Windows.Forms.Label();
-			this.txtApiKey = new System.Windows.Forms.TextBox();
-			this.btnSave = new System.Windows.Forms.Button();
-			this.btnCancel = new System.Windows.Forms.Button();
-			this.lblUpdateInterval = new System.Windows.Forms.Label();
-			this.txtUpdateInterval = new System.Windows.Forms.TextBox();
-			this.chkStartMinimized = new System.Windows.Forms.CheckBox();
-			this.label1 = new System.Windows.Forms.Label();
-			this.txtApiToken = new System.Windows.Forms.TextBox();
-			this.lblApiToken = new System.Windows.Forms.Label();
-			this.rbUseApiKey = new System.Windows.Forms.RadioButton();
-			this.rbUseApiToken = new System.Windows.Forms.RadioButton();
-			this.lblAuthorization = new System.Windows.Forms.Label();
-			this.lnkCloudflare = new System.Windows.Forms.LinkLabel();
-			this.lblProtocol = new System.Windows.Forms.Label();
-			this.rbProtocolIPv4 = new System.Windows.Forms.RadioButton();
-			this.rbProtocolIPv6 = new System.Windows.Forms.RadioButton();
-			this.rbProtocolIPv4AndIPv6 = new System.Windows.Forms.RadioButton();
-			this.panAuth = new System.Windows.Forms.Panel();
-			this.panProtocol = new System.Windows.Forms.Panel();
-			this.chkNotifyOfUpdates = new System.Windows.Forms.CheckBox();
-			this.lblZoneIDs = new System.Windows.Forms.Label();
-			this.txtZoneIDs = new System.Windows.Forms.TextBox();
-			this.panAuth.SuspendLayout();
-			this.panProtocol.SuspendLayout();
-			this.SuspendLayout();
-			// 
-			// lblEmail
-			// 
-			this.lblEmail.AutoSize = true;
-			this.lblEmail.Location = new System.Drawing.Point(13, 14);
-			this.lblEmail.Name = "lblEmail";
-			this.lblEmail.Size = new System.Drawing.Size(71, 32);
-			this.lblEmail.TabIndex = 0;
-			this.lblEmail.Text = "Email";
-			// 
-			// txtEmail
-			// 
-			this.txtEmail.Location = new System.Drawing.Point(106, 11);
-			this.txtEmail.Name = "txtEmail";
-			this.txtEmail.Size = new System.Drawing.Size(349, 39);
-			this.txtEmail.TabIndex = 1;
-			// 
-			// lblApiKey
-			// 
-			this.lblApiKey.AutoSize = true;
-			this.lblApiKey.Location = new System.Drawing.Point(12, 73);
-			this.lblApiKey.Name = "lblApiKey";
-			this.lblApiKey.Size = new System.Drawing.Size(94, 32);
-			this.lblApiKey.TabIndex = 2;
-			this.lblApiKey.Text = "API Key";
-			// 
-			// txtApiKey
-			// 
-			this.txtApiKey.Location = new System.Drawing.Point(106, 70);
-			this.txtApiKey.Name = "txtApiKey";
-			this.txtApiKey.PasswordChar = '*';
-			this.txtApiKey.Size = new System.Drawing.Size(349, 39);
-			this.txtApiKey.TabIndex = 4;
-			// 
-			// btnSave
-			// 
-			this.btnSave.Location = new System.Drawing.Point(278, 255);
-			this.btnSave.Name = "btnSave";
-			this.btnSave.Size = new System.Drawing.Size(75, 24);
-			this.btnSave.TabIndex = 13;
-			this.btnSave.Text = "Save";
-			this.btnSave.UseVisualStyleBackColor = true;
-			this.btnSave.Click += new System.EventHandler(this.btnSave_Click);
-			// 
-			// btnCancel
-			// 
-			this.btnCancel.Location = new System.Drawing.Point(372, 255);
-			this.btnCancel.Name = "btnCancel";
-			this.btnCancel.Size = new System.Drawing.Size(75, 24);
-			this.btnCancel.TabIndex = 14;
-			this.btnCancel.Text = "Cancel";
-			this.btnCancel.UseVisualStyleBackColor = true;
-			this.btnCancel.Click += new System.EventHandler(this.btnCancel_Click);
-			// 
-			// lblUpdateInterval
-			// 
-			this.lblUpdateInterval.AutoSize = true;
-			this.lblUpdateInterval.Location = new System.Drawing.Point(13, 168);
-			this.lblUpdateInterval.Name = "lblUpdateInterval";
-			this.lblUpdateInterval.Size = new System.Drawing.Size(177, 32);
-			this.lblUpdateInterval.TabIndex = 6;
-			this.lblUpdateInterval.Text = "Update Interval";
-			// 
-			// txtUpdateInterval
-			// 
-			this.txtUpdateInterval.Location = new System.Drawing.Point(106, 165);
-			this.txtUpdateInterval.MaxLength = 4;
-			this.txtUpdateInterval.Name = "txtUpdateInterval";
-			this.txtUpdateInterval.Size = new System.Drawing.Size(109, 39);
-			this.txtUpdateInterval.TabIndex = 10;
-			this.txtUpdateInterval.KeyPress += new System.Windows.Forms.KeyPressEventHandler(this.txtUpdateInterval_KeyPress);
-			// 
-			// chkStartMinimized
-			// 
-			this.chkStartMinimized.AutoSize = true;
-			this.chkStartMinimized.Location = new System.Drawing.Point(106, 197);
-			this.chkStartMinimized.Name = "chkStartMinimized";
-			this.chkStartMinimized.Size = new System.Drawing.Size(213, 36);
-			this.chkStartMinimized.TabIndex = 11;
-			this.chkStartMinimized.Text = "Start minimized";
-			this.chkStartMinimized.UseVisualStyleBackColor = true;
-			// 
-			// label1
-			// 
-			this.label1.AutoSize = true;
-			this.label1.Location = new System.Drawing.Point(221, 168);
-			this.label1.Name = "label1";
-			this.label1.Size = new System.Drawing.Size(114, 32);
-			this.label1.TabIndex = 10;
-			this.label1.Text = "(minutes)";
-			// 
-			// txtApiToken
-			// 
-			this.txtApiToken.Location = new System.Drawing.Point(106, 70);
-			this.txtApiToken.Name = "txtApiToken";
-			this.txtApiToken.PasswordChar = '*';
-			this.txtApiToken.Size = new System.Drawing.Size(349, 39);
-			this.txtApiToken.TabIndex = 5;
-			// 
-			// lblApiToken
-			// 
-			this.lblApiToken.AutoSize = true;
-			this.lblApiToken.Location = new System.Drawing.Point(12, 73);
-			this.lblApiToken.Name = "lblApiToken";
-			this.lblApiToken.Size = new System.Drawing.Size(119, 32);
-			this.lblApiToken.TabIndex = 11;
-			this.lblApiToken.Text = "API Token";
-			// 
-			// rbUseApiKey
-			// 
-			this.rbUseApiKey.AutoSize = true;
-			this.rbUseApiKey.Location = new System.Drawing.Point(107, 9);
-			this.rbUseApiKey.Name = "rbUseApiKey";
-			this.rbUseApiKey.Size = new System.Drawing.Size(128, 36);
-			this.rbUseApiKey.TabIndex = 2;
-			this.rbUseApiKey.TabStop = true;
-			this.rbUseApiKey.Text = "Use key";
-			this.rbUseApiKey.UseVisualStyleBackColor = true;
-			this.rbUseApiKey.CheckedChanged += new System.EventHandler(this.rbUseApiKeyOrToken_CheckedChanged);
-			// 
-			// rbUseApiToken
-			// 
-			this.rbUseApiToken.AutoSize = true;
-			this.rbUseApiToken.Location = new System.Drawing.Point(188, 9);
-			this.rbUseApiToken.Name = "rbUseApiToken";
-			this.rbUseApiToken.Size = new System.Drawing.Size(152, 36);
-			this.rbUseApiToken.TabIndex = 3;
-			this.rbUseApiToken.TabStop = true;
-			this.rbUseApiToken.Text = "Use token";
-			this.rbUseApiToken.UseVisualStyleBackColor = true;
-			this.rbUseApiToken.CheckedChanged += new System.EventHandler(this.rbUseApiKeyOrToken_CheckedChanged);
-			// 
-			// lblAuthorization
-			// 
-			this.lblAuthorization.AutoSize = true;
-			this.lblAuthorization.Location = new System.Drawing.Point(11, 11);
-			this.lblAuthorization.Name = "lblAuthorization";
-			this.lblAuthorization.Size = new System.Drawing.Size(158, 32);
-			this.lblAuthorization.TabIndex = 15;
-			this.lblAuthorization.Text = "Authorization";
-			// 
-			// lnkCloudflare
-			// 
-			this.lnkCloudflare.AutoSize = true;
-			this.lnkCloudflare.Location = new System.Drawing.Point(291, 11);
-			this.lnkCloudflare.Name = "lnkCloudflare";
-			this.lnkCloudflare.Size = new System.Drawing.Size(253, 32);
-			this.lnkCloudflare.TabIndex = 16;
-			this.lnkCloudflare.TabStop = true;
-			this.lnkCloudflare.Text = "Cloudflare auth config";
-			this.lnkCloudflare.LinkClicked += new System.Windows.Forms.LinkLabelLinkClickedEventHandler(this.linkLabel1_LinkClicked);
-			// 
-			// lblProtocol
-			// 
-			this.lblProtocol.AutoSize = true;
-			this.lblProtocol.Location = new System.Drawing.Point(12, 12);
-			this.lblProtocol.Name = "lblProtocol";
-			this.lblProtocol.Size = new System.Drawing.Size(102, 32);
-			this.lblProtocol.TabIndex = 17;
-			this.lblProtocol.Text = "Protocol";
-			// 
-			// rbProtocolIPv4
-			// 
-			this.rbProtocolIPv4.AutoSize = true;
-			this.rbProtocolIPv4.Location = new System.Drawing.Point(107, 10);
-			this.rbProtocolIPv4.Name = "rbProtocolIPv4";
-			this.rbProtocolIPv4.Size = new System.Drawing.Size(89, 36);
-			this.rbProtocolIPv4.TabIndex = 7;
-			this.rbProtocolIPv4.TabStop = true;
-			this.rbProtocolIPv4.Tag = "0";
-			this.rbProtocolIPv4.Text = "IPv4";
-			this.rbProtocolIPv4.UseVisualStyleBackColor = true;
-			// 
-			// rbProtocolIPv6
-			// 
-			this.rbProtocolIPv6.AutoSize = true;
-			this.rbProtocolIPv6.Location = new System.Drawing.Point(188, 10);
-			this.rbProtocolIPv6.Name = "rbProtocolIPv6";
-			this.rbProtocolIPv6.Size = new System.Drawing.Size(89, 36);
-			this.rbProtocolIPv6.TabIndex = 8;
-			this.rbProtocolIPv6.TabStop = true;
-			this.rbProtocolIPv6.Tag = "1";
-			this.rbProtocolIPv6.Text = "IPv6";
-			this.rbProtocolIPv6.UseVisualStyleBackColor = true;
-			// 
-			// rbProtocolIPv4AndIPv6
-			// 
-			this.rbProtocolIPv4AndIPv6.AutoSize = true;
-			this.rbProtocolIPv4AndIPv6.Location = new System.Drawing.Point(277, 10);
-			this.rbProtocolIPv4AndIPv6.Name = "rbProtocolIPv4AndIPv6";
-			this.rbProtocolIPv4AndIPv6.Size = new System.Drawing.Size(95, 36);
-			this.rbProtocolIPv4AndIPv6.TabIndex = 9;
-			this.rbProtocolIPv4AndIPv6.TabStop = true;
-			this.rbProtocolIPv4AndIPv6.Tag = "2";
-			this.rbProtocolIPv4AndIPv6.Text = "Both";
-			this.rbProtocolIPv4AndIPv6.UseVisualStyleBackColor = true;
-			// 
-			// panAuth
-			// 
-			this.panAuth.Controls.Add(this.lnkCloudflare);
-			this.panAuth.Controls.Add(this.rbUseApiKey);
-			this.panAuth.Controls.Add(this.rbUseApiToken);
-			this.panAuth.Controls.Add(this.lblAuthorization);
-			this.panAuth.Location = new System.Drawing.Point(1, 32);
-			this.panAuth.Name = "panAuth";
-			this.panAuth.Size = new System.Drawing.Size(468, 42);
-			this.panAuth.TabIndex = 21;
-			// 
-			// panProtocol
-			// 
-			this.panProtocol.Controls.Add(this.rbProtocolIPv4AndIPv6);
-			this.panProtocol.Controls.Add(this.lblProtocol);
-			this.panProtocol.Controls.Add(this.rbProtocolIPv4);
-			this.panProtocol.Controls.Add(this.rbProtocolIPv6);
-			this.panProtocol.Location = new System.Drawing.Point(1, 123);
-			this.panProtocol.Name = "panProtocol";
-			this.panProtocol.Size = new System.Drawing.Size(468, 42);
-			this.panProtocol.TabIndex = 22;
-			// 
-			// chkNotifyOfUpdates
-			// 
-			this.chkNotifyOfUpdates.AutoSize = true;
-			this.chkNotifyOfUpdates.Location = new System.Drawing.Point(106, 222);
-			this.chkNotifyOfUpdates.Name = "chkNotifyOfUpdates";
-			this.chkNotifyOfUpdates.Size = new System.Drawing.Size(273, 36);
-			this.chkNotifyOfUpdates.TabIndex = 12;
-			this.chkNotifyOfUpdates.Text = "Notify about updates";
-			this.chkNotifyOfUpdates.UseVisualStyleBackColor = true;
-			// 
-			// lblZoneIDs
-			// 
-			this.lblZoneIDs.AutoSize = true;
-			this.lblZoneIDs.Location = new System.Drawing.Point(13, 105);
-			this.lblZoneIDs.Name = "lblZoneIDs";
-			this.lblZoneIDs.Size = new System.Drawing.Size(109, 32);
-			this.lblZoneIDs.TabIndex = 24;
-			this.lblZoneIDs.Text = "Zone IDs";
-			// 
-			// txtZoneIDs
-			// 
-			this.txtZoneIDs.Location = new System.Drawing.Point(106, 102);
-			this.txtZoneIDs.Name = "txtZoneIDs";
-			this.txtZoneIDs.Size = new System.Drawing.Size(349, 39);
-			this.txtZoneIDs.TabIndex = 6;
-			// 
-			// frmSettings
-			// 
-			this.AutoScaleDimensions = new System.Drawing.SizeF(13F, 32F);
-			this.AutoScaleMode = System.Windows.Forms.AutoScaleMode.Font;
-			this.ClientSize = new System.Drawing.Size(467, 295);
-			this.Controls.Add(this.txtZoneIDs);
-			this.Controls.Add(this.lblZoneIDs);
-			this.Controls.Add(this.chkNotifyOfUpdates);
-			this.Controls.Add(this.txtApiToken);
-			this.Controls.Add(this.lblApiToken);
-			this.Controls.Add(this.label1);
-			this.Controls.Add(this.chkStartMinimized);
-			this.Controls.Add(this.txtUpdateInterval);
-			this.Controls.Add(this.lblUpdateInterval);
-			this.Controls.Add(this.btnCancel);
-			this.Controls.Add(this.btnSave);
-			this.Controls.Add(this.txtApiKey);
-			this.Controls.Add(this.lblApiKey);
-			this.Controls.Add(this.txtEmail);
-			this.Controls.Add(this.lblEmail);
-			this.Controls.Add(this.panAuth);
-			this.Controls.Add(this.panProtocol);
-			this.Font = new System.Drawing.Font("Segoe UI", 9F, System.Drawing.FontStyle.Regular, System.Drawing.GraphicsUnit.Point);
-			this.FormBorderStyle = System.Windows.Forms.FormBorderStyle.FixedSingle;
-			this.Icon = ((System.Drawing.Icon)(resources.GetObject("$this.Icon")));
-			this.MaximizeBox = false;
-			this.MinimizeBox = false;
-			this.Name = "frmSettings";
-			this.StartPosition = System.Windows.Forms.FormStartPosition.CenterParent;
-			this.Text = "Settings";
-			this.Load += new System.EventHandler(this.frmSettings_Load);
-			this.panAuth.ResumeLayout(false);
-			this.panAuth.PerformLayout();
-			this.panProtocol.ResumeLayout(false);
-			this.panProtocol.PerformLayout();
-			this.ResumeLayout(false);
-			this.PerformLayout();
-=======
             System.ComponentModel.ComponentResourceManager resources = new System.ComponentModel.ComponentResourceManager(typeof(frmSettings));
             this.lblEmail = new System.Windows.Forms.Label();
             this.txtEmail = new System.Windows.Forms.TextBox();
@@ -724,7 +411,6 @@
             this.panProtocol.PerformLayout();
             this.ResumeLayout(false);
             this.PerformLayout();
->>>>>>> 9e2f40c2
 
 		}
 
